--- conflicted
+++ resolved
@@ -405,11 +405,7 @@
             else:
                 byte_data = data
             digest = hashlib.md5(byte_data).hexdigest()
-<<<<<<< HEAD
-            LOGGER.notice('{0}: {1}'.format(digest, byte_data))
-=======
             # LOGGER.debug('{{"{0}": {1}}}'.format(digest, byte_data))
->>>>>>> c3ff46d3
             return digest
         else:
             raise Exception('Invalid type of config_changed parameter -- got '
