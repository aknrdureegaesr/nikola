# Copyright (c) 2012 Roberto Alsina y otros.

# Permission is hereby granted, free of charge, to any
# person obtaining a copy of this software and associated
# documentation files (the "Software"), to deal in the
# Software without restriction, including without limitation
# the rights to use, copy, modify, merge, publish,
# distribute, sublicense, and/or sell copies of the
# Software, and to permit persons to whom the Software is
# furnished to do so, subject to the following conditions:
#
# The above copyright notice and this permission notice
# shall be included in all copies or substantial portions of
# the Software.
#
# THE SOFTWARE IS PROVIDED "AS IS", WITHOUT WARRANTY OF ANY
# KIND, EXPRESS OR IMPLIED, INCLUDING BUT NOT LIMITED TO THE
# WARRANTIES OF MERCHANTABILITY, FITNESS FOR A PARTICULAR
# PURPOSE AND NONINFRINGEMENT. IN NO EVENT SHALL THE AUTHORS
# OR COPYRIGHT HOLDERS BE LIABLE FOR ANY CLAIM, DAMAGES OR
# OTHER LIABILITY, WHETHER IN AN ACTION OF CONTRACT, TORT OR
# OTHERWISE, ARISING FROM, OUT OF OR IN CONNECTION WITH THE
# SOFTWARE OR THE USE OR OTHER DEALINGS IN THE SOFTWARE.

import codecs
import os

from nikola.plugin_categories import Task
from nikola import utils


class Redirect(Task):
    """Copy theme assets into output."""

    name = "redirect"

    def gen_tasks(self):
        """Generate redirections tasks."""

        kw = {
            'redirections': self.site.config['REDIRECTIONS'],
            'output_folder': self.site.config['OUTPUT_FOLDER'],
        }

        if not kw['redirections']:
            # If there are no redirections, still needs to create a
            # dummy action so dependencies don't fail
            yield {
                'basename': self.name,
                'name': 'None',
                'uptodate': [True],
                'actions': [],
            }

        else:
            for src, dst in kw["redirections"]:
                src_path = os.path.join(kw["output_folder"], src)
                yield {
                    'basename': self.name,
                    'name': src_path.encode('utf8'),
                    'targets': [src_path],
                    'actions': [(create_redirect, (src_path, dst))],
                    'clean': True,
                    'uptodate': [utils.config_changed(kw)],
                }


def create_redirect(src, dst):
    try:
        os.makedirs(os.path.dirname(src))
    except:
        pass
    with codecs.open(src, "wb+", "utf8") as fd:
<<<<<<< HEAD
        fd.write('<head><meta http-equiv="refresh" content="0; '
                 'url={0}"></head>'.format(dst))
=======
        fd.write('<!DOCTYPE html><head><title>redirect</title>'
                 '<meta http-equiv="refresh" content="0; '
                 'url=%s"></head>' % dst)
>>>>>>> 0417da4c
<|MERGE_RESOLUTION|>--- conflicted
+++ resolved
@@ -71,11 +71,6 @@
     except:
         pass
     with codecs.open(src, "wb+", "utf8") as fd:
-<<<<<<< HEAD
-        fd.write('<head><meta http-equiv="refresh" content="0; '
-                 'url={0}"></head>'.format(dst))
-=======
-        fd.write('<!DOCTYPE html><head><title>redirect</title>'
+        fd.write('<!DOCTYPE html><head><title>Redirecting...</title>'
                  '<meta http-equiv="refresh" content="0; '
-                 'url=%s"></head>' % dst)
->>>>>>> 0417da4c
+                 'url={0}"></head>'.format(dst))