--- conflicted
+++ resolved
@@ -112,19 +112,13 @@
                 # ignore the current directory.
                 path = (path.replace(os.sep, '/') + '/').replace('./', '')
                 lastmod = get_lastmod(root)
-<<<<<<< HEAD
                 if path.endswith('.xml'):  # ignores all XML except files presumed to be RSS
                     if not open(path, "r").readlines()[1].startswith('<rss') :
                         continue
-                loc = urljoin(base_url, base_path + path)
-                if 'index.html' in files:  # Only map folders with indexes
-=======
                 if path.endswith(kw['index_file']) and not kw['strip_indexes']:
                     continue  # ignore index files when stripping urls
-                else:
-                    loc = urljoin(base_url, base_path + path)
+                loc = urljoin(base_url, base_path + path)
                 if kw['index_file'] in files and kw['strip_indexes']:  # ignore folders when not stripping urls
->>>>>>> 7b780065
                     locs[loc] = url_format.format(loc, lastmod)
                 for fname in files:
                     if kw['strip_indexes'] and fname == kw['index_file']:
