# Copyright (c) 2012 Roberto Alsina y otros.

# Permission is hereby granted, free of charge, to any
# person obtaining a copy of this software and associated
# documentation files (the "Software"), to deal in the
# Software without restriction, including without limitation
# the rights to use, copy, modify, merge, publish,
# distribute, sublicense, and/or sell copies of the
# Software, and to permit persons to whom the Software is
# furnished to do so, subject to the following conditions:
#
# The above copyright notice and this permission notice
# shall be included in all copies or substantial portions of
# the Software.
#
# THE SOFTWARE IS PROVIDED "AS IS", WITHOUT WARRANTY OF ANY
# KIND, EXPRESS OR IMPLIED, INCLUDING BUT NOT LIMITED TO THE
# WARRANTIES OF MERCHANTABILITY, FITNESS FOR A PARTICULAR
# PURPOSE AND NONINFRINGEMENT. IN NO EVENT SHALL THE AUTHORS
# OR COPYRIGHT HOLDERS BE LIABLE FOR ANY CLAIM, DAMAGES OR
# OTHER LIABILITY, WHETHER IN AN ACTION OF CONTRACT, TORT OR
# OTHERWISE, ARISING FROM, OUT OF OR IN CONNECTION WITH THE
# SOFTWARE OR THE USE OR OTHER DEALINGS IN THE SOFTWARE.

from __future__ import unicode_literals, print_function
import codecs
import csv
import os
import re
try:
    from urlparse import urlparse
except ImportError:
    from urllib.parse import urlparse

from lxml import etree, html, builder
from mako.template import Template
import requests

from nikola.plugin_categories import Command
from nikola import utils

links = {}


class CommandImportWordpress(Command):
    """Import a wordpress dump."""

    name = "import_wordpress"

<<<<<<< HEAD
    def run(self, fname=None):
        # Parse the data
        if fname is None:
            print("Usage: nikola import_wordpress wordpress_dump.xml")
            return
        self.url_map = {}
        self.context = {}
        with open(fname) as fd:
            xml = []
            for line in fd:
                # These explode etree and are useless
                if b'<atom:link rel=' in line:
                    continue
                xml.append(line)
            xml = b'\n'.join(xml)

        tree = etree.fromstring(xml)
        channel = tree.find('channel')
        wp_ns = channel.nsmap['wp']

        self.context['DEFAULT_LANG'] = get_text_tag(channel, 'language', 'en')[:2]
        self.context['BLOG_TITLE'] = get_text_tag(
=======
    @classmethod
    def get_channel_from_file(cls, filename):
        tree = etree.fromstring(cls.read_xml_file(filename))
        channel = tree.find('channel')
        return channel

    @staticmethod
    def populate_context(channel):
        context = {}
        context['DEFAULT_LANG'] = get_text_tag(channel, 'language', 'en')[:2]
        context['BLOG_TITLE'] = get_text_tag(
>>>>>>> 58380098
            channel, 'title', 'PUT TITLE HERE')
        self.context['BLOG_DESCRIPTION'] = get_text_tag(
            channel, 'description', 'PUT DESCRIPTION HERE')
        self.context['BLOG_URL'] = get_text_tag(channel, 'link', '#')
        author = channel.find('{%s}author' % wp_ns)
        self.context['BLOG_EMAIL'] = get_text_tag(
            author,
            '{%s}author_email' % wp_ns,
            "joe@example.com")
        self.context['BLOG_AUTHOR'] = get_text_tag(
            author,
            '{%s}author_display_name' % wp_ns,
            "Joe Example")
        self.context['POST_PAGES'] = '''(
            ("posts/*.wp", "posts", "post.tmpl", True),
            ("stories/*.wp", "stories", "story.tmpl", False),
        )'''
        self.context['POST_COMPILERS'] = '''{
        "rest": ('.txt', '.rst'),
        "markdown": ('.md', '.mdown', '.markdown', '.wp'),
        "html": ('.html', '.htm')
        }
        '''

        return context

    @staticmethod
    def read_xml_file(filename):
        xml = []

        with open(filename) as fd:
            for line in fd:
                # These explode etree and are useless
                if b'<atom:link rel=' in line:
                    continue
                xml.append(line)
            xml = b'\n'.join(xml)

        return xml

    @staticmethod
    def generate_base_site(context):
        os.system('nikola init new_site')
        conf_template = Template(filename=os.path.join(
            os.path.dirname(utils.__file__), 'conf.py.in'))
<<<<<<< HEAD
=======
        with codecs.open(os.path.join('new_site', 'conf.py'),
                         'w+', 'utf8') as fd:
            fd.write(conf_template.render(**context))
>>>>>>> 58380098

    @staticmethod
    def import_posts(channel):
        for item in channel.findall('item'):
            self.import_attachment(item)
        for item in channel.findall('item'):
            self.import_item(item)
        
        with codecs.open(os.path.join('new_site', 'url_map.csv'),
            'w+', 'utf8') as fd:
            csv_writer = csv.writer(fd)
            for item in self.url_map.items():
                csv_writer.writerow(item)

        self.context['REDIRECTIONS']=[]
        for k,v in self.url_map.items():
            # remove the initial "/" because src is a relative file path
            src = (urlparse(k).path+'index.html')[1:]
            dst = (urlparse(v).path)
            if src == 'index.html':
                print("Can't do a redirect for: %r" % k)
            else:
                self.context['REDIRECTIONS'].append((src,dst))
                
        with codecs.open(os.path.join('new_site', 'conf.py'),
            'w+', 'utf8') as fd:
            fd.write(conf_template.render(**self.context))

    def import_attachment(self, item):
        wp_ns = item.nsmap['wp']
        post_type = get_text_tag(item,
            '{%s}post_type' % wp_ns, 'post')
        if post_type == 'attachment':
            url = get_text_tag(item,
                '{%s}attachment_url' % wp_ns, 'foo')
            link = get_text_tag(item,
                '{%s}link' % wp_ns, 'foo')
            path = urlparse(url).path
            dst_path = os.path.join(*(['new_site', 'files']
                + list(path.split('/'))))
            dst_dir = os.path.dirname(dst_path)
            if not os.path.isdir(dst_dir):
                os.makedirs(dst_dir)
            print("Downloading %s => %s" % (url, dst_path))
            with open(dst_path, 'wb+') as fd:
                fd.write(requests.get(url).content)
            dst_url = '/'.join(dst_path.split(os.sep)[2:])
            links[link] = '/' + dst_url
            links[url] = '/' + dst_url
        return


    def import_item(self, item):
        """Takes an item from the feed and creates a post file."""
        title = get_text_tag(item, 'title', 'NO TITLE')
        wp_ns = item.nsmap['wp']
        dc_ns = item.nsmap['dc']
        # link is something like http://foo.com/2012/09/01/hello-world/
        # So, take the path, utils.slugify it, and that's our slug
        link = get_text_tag(item, 'link', None)
        slug = utils.slugify(urlparse(link).path)
        if not slug:  # it happens if the post has no "nice" URL
            slug = get_text_tag(item, '{%s}post_name' % wp_ns, None)
        if not slug:  # it *may* happen
            slug = get_text_tag(item, '{%s}post_id' % wp_ns, None)
        if not slug:  # should never happen
            print("Error converting post:", title)
            return
            
        description = get_text_tag(item, 'description', '')
        post_date = get_text_tag(item,
            '{%s}post_date' % wp_ns, None)
        post_type = get_text_tag(item,
            '{%s}post_type' % wp_ns, 'post')
        status = get_text_tag(item,
            '{%s}status' % wp_ns, 'publish')
        content = get_text_tag(item,
            '{http://purl.org/rss/1.0/modules/content/}encoded', '')

        tags = []
        if status != 'publish':
            tags.append('draft')
        for tag in item.findall('category'):
            text = tag.text
            if text == 'Uncategorized':
                continue
            tags.append(text)

        if post_type == 'attachment':
            return
        elif post_type == 'post':
            out_folder = 'posts'
        else:
            out_folder = 'stories'
        self.url_map[link] = self.context['BLOG_URL']+'/'+out_folder+'/'+slug+'.html'
        # Write metadata
        with codecs.open(os.path.join('new_site', out_folder, slug + '.meta'),
            "w+", "utf8") as fd:
            fd.write('%s\n' % title)
            fd.write('%s\n' % slug)
            fd.write('%s\n' % post_date)
            fd.write('%s\n' % ','.join(tags))
            fd.write('\n')
            fd.write('%s\n' % description)
        with open(os.path.join(
            'new_site', out_folder, slug + '.wp'), "wb+") as fd:
            if content.strip():
                # Handle sourcecode pseudo-tags
                content = re.sub('\[sourcecode language="([^"]+)"\]',
                    "\n~~~~~~~~~~~~{.\\1}\n",content)
                content = content.replace('[/sourcecode]', "\n~~~~~~~~~~~~\n")
                doc = html.document_fromstring(content)
                doc.rewrite_links(replacer)
                # Replace H1 elements with H2 elements
                for tag in doc.findall('.//h1'):
                    if not tag.text:
                        print("Failed to fix bad title: %r" % html.tostring(tag))
                    else:
                        tag.getparent().replace(tag,builder.E.h2(tag.text)) 
                fd.write(html.tostring(doc, encoding='utf8'))

    def run(self, fname=None):
        # Parse the data
        if fname is None:
            print("Usage: nikola import_wordpress wordpress_dump.xml")
            return

        channel = self.get_channel_from_file(fname)
        context = self.populate_context(channel)
        self.generate_base_site(context)
        self.import_posts(channel)


def replacer(dst):
    return links.get(dst, dst)


def get_text_tag(tag, name, default):
    if tag is None:
        return default
    t = tag.find(name)
    if t is not None:
        return t.text
    else:
        return default

<<<<<<< HEAD
=======
def download_url_content_to_file(url, dst_path):
    with open(dst_path, 'wb+') as fd:
        fd.write(requests.get(url).content)

def import_attachment(item):
    post_type = get_text_tag(item,
                             '{http://wordpress.org/export/1.2/}post_type', 'post')
    if post_type == 'attachment':
        url = get_text_tag(item,
                           '{http://wordpress.org/export/1.2/}attachment_url', 'foo')
        link = get_text_tag(item,
                            '{http://wordpress.org/export/1.2/}link', 'foo')
        path = urlparse(url).path
        dst_path = os.path.join(*(['new_site', 'files']
                                  + list(path.split('/'))))
        dst_dir = os.path.dirname(dst_path)
        if not os.path.isdir(dst_dir):
            os.makedirs(dst_dir)
        print("Downloading %s => %s" % (url, dst_path))
        download_url_content_to_file(url, dst_path)
        dst_url = '/'.join(dst_path.split(os.sep)[2:])
        links[link] = '/' + dst_url
        links[url] = '/' + dst_url
    return


def write_metadata(filename, title, slug,  post_date,  description, tags):
    with codecs.open(filename, "w+", "utf8") as fd:
        fd.write('%s\n' % title)
        fd.write('%s\n' % slug)
        fd.write('%s\n' % post_date)
        fd.write('%s\n' % ','.join(tags))
        fd.write('\n')
        fd.write('%s\n' % description)

def write_content(filename, content):
    with open(filename, "wb+") as fd:
        if content.strip():
            try:
                doc = html.document_fromstring(content)
                doc.rewrite_links(replacer)
                fd.write(html.tostring(doc, encoding='utf8'))
            except:
                import pdb
                pdb.set_trace()

def import_item(item):
    """Takes an item from the feed and creates a post file."""
    title = get_text_tag(item, 'title', 'NO TITLE')
    # link is something like http://foo.com/2012/09/01/hello-world/
    # So, take the path, utils.slugify it, and that's our slug
    slug = utils.slugify(urlparse(get_text_tag(item, 'link', None)).path)
    description = get_text_tag(item, 'description', '')
    post_date = get_text_tag(item,
                             '{http://wordpress.org/export/1.2/}post_date', None)
    post_type = get_text_tag(item,
                             '{http://wordpress.org/export/1.2/}post_type', 'post')
    status = get_text_tag(item,
                          '{http://wordpress.org/export/1.2/}status', 'publish')
    content = get_text_tag(item,
                           '{http://purl.org/rss/1.0/modules/content/}encoded', '')

    tags = []
    if status != 'publish':
        tags.append('draft')
    for tag in item.findall('category'):
        text = tag.text
        if text == 'Uncategorized':
            continue
        tags.append(text)

    if post_type == 'attachment':
        return
    elif post_type == 'post':
        out_folder = 'posts'
    else:
        out_folder = 'stories'

    write_metadata(os.path.join('new_site', out_folder, slug + '.meta'),
        title, slug, post_date, description, tags)
    write_content(os.path.join('new_site', out_folder, slug + '.wp'), content)
>>>>>>> 58380098
<|MERGE_RESOLUTION|>--- conflicted
+++ resolved
@@ -47,67 +47,6 @@
 
     name = "import_wordpress"
 
-<<<<<<< HEAD
-    def run(self, fname=None):
-        # Parse the data
-        if fname is None:
-            print("Usage: nikola import_wordpress wordpress_dump.xml")
-            return
-        self.url_map = {}
-        self.context = {}
-        with open(fname) as fd:
-            xml = []
-            for line in fd:
-                # These explode etree and are useless
-                if b'<atom:link rel=' in line:
-                    continue
-                xml.append(line)
-            xml = b'\n'.join(xml)
-
-        tree = etree.fromstring(xml)
-        channel = tree.find('channel')
-        wp_ns = channel.nsmap['wp']
-
-        self.context['DEFAULT_LANG'] = get_text_tag(channel, 'language', 'en')[:2]
-        self.context['BLOG_TITLE'] = get_text_tag(
-=======
-    @classmethod
-    def get_channel_from_file(cls, filename):
-        tree = etree.fromstring(cls.read_xml_file(filename))
-        channel = tree.find('channel')
-        return channel
-
-    @staticmethod
-    def populate_context(channel):
-        context = {}
-        context['DEFAULT_LANG'] = get_text_tag(channel, 'language', 'en')[:2]
-        context['BLOG_TITLE'] = get_text_tag(
->>>>>>> 58380098
-            channel, 'title', 'PUT TITLE HERE')
-        self.context['BLOG_DESCRIPTION'] = get_text_tag(
-            channel, 'description', 'PUT DESCRIPTION HERE')
-        self.context['BLOG_URL'] = get_text_tag(channel, 'link', '#')
-        author = channel.find('{%s}author' % wp_ns)
-        self.context['BLOG_EMAIL'] = get_text_tag(
-            author,
-            '{%s}author_email' % wp_ns,
-            "joe@example.com")
-        self.context['BLOG_AUTHOR'] = get_text_tag(
-            author,
-            '{%s}author_display_name' % wp_ns,
-            "Joe Example")
-        self.context['POST_PAGES'] = '''(
-            ("posts/*.wp", "posts", "post.tmpl", True),
-            ("stories/*.wp", "stories", "story.tmpl", False),
-        )'''
-        self.context['POST_COMPILERS'] = '''{
-        "rest": ('.txt', '.rst'),
-        "markdown": ('.md', '.mdown', '.markdown', '.wp'),
-        "html": ('.html', '.htm')
-        }
-        '''
-
-        return context
 
     @staticmethod
     def read_xml_file(filename):
@@ -123,44 +62,98 @@
 
         return xml
 
+    @classmethod
+    def get_channel_from_file(cls, filename):
+        tree = etree.fromstring(cls.read_xml_file(filename))
+        channel = tree.find('channel')
+        return channel
+
     @staticmethod
-    def generate_base_site(context):
-        os.system('nikola init new_site')
-        conf_template = Template(filename=os.path.join(
-            os.path.dirname(utils.__file__), 'conf.py.in'))
-<<<<<<< HEAD
-=======
-        with codecs.open(os.path.join('new_site', 'conf.py'),
-                         'w+', 'utf8') as fd:
-            fd.write(conf_template.render(**context))
->>>>>>> 58380098
-
-    @staticmethod
-    def import_posts(channel):
-        for item in channel.findall('item'):
-            self.import_attachment(item)
-        for item in channel.findall('item'):
-            self.import_item(item)
-        
-        with codecs.open(os.path.join('new_site', 'url_map.csv'),
+    def populate_context(channel):
+        wp_ns = channel.nsmap['wp']
+
+        context = {}
+        context['DEFAULT_LANG'] = get_text_tag(channel, 'language', 'en')[:2]
+        context['BLOG_TITLE'] = get_text_tag(channel, 'title', 'PUT TITLE HERE')
+        context['BLOG_DESCRIPTION'] = get_text_tag(
+            channel, 'description', 'PUT DESCRIPTION HERE')
+        context['BLOG_URL'] = get_text_tag(channel, 'link', '#')
+        author = channel.find('{%s}author' % wp_ns)
+        context['BLOG_EMAIL'] = get_text_tag(
+            author,
+            '{%s}author_email' % wp_ns,
+            "joe@example.com")
+        context['BLOG_AUTHOR'] = get_text_tag(
+            author,
+            '{%s}author_display_name' % wp_ns,
+            "Joe Example")
+        context['POST_PAGES'] = '''(
+            ("posts/*.wp", "posts", "post.tmpl", True),
+            ("stories/*.wp", "stories", "story.tmpl", False),
+        )'''
+        context['POST_COMPILERS'] = '''{
+        "rest": ('.txt', '.rst'),
+        "markdown": ('.md', '.mdown', '.markdown', '.wp'),
+        "html": ('.html', '.htm')
+        }
+        '''
+
+        return context
+
+    def write_urlmap_csv(self, output_file, url_map):
+        with codecs.open(output_file,
             'w+', 'utf8') as fd:
             csv_writer = csv.writer(fd)
-            for item in self.url_map.items():
+            for item in url_map.items():
                 csv_writer.writerow(item)
 
-        self.context['REDIRECTIONS']=[]
-        for k,v in self.url_map.items():
+    def configure_redirections(self, url_map):
+        redirections = []
+        for k,v in url_map.items():
             # remove the initial "/" because src is a relative file path
             src = (urlparse(k).path+'index.html')[1:]
             dst = (urlparse(v).path)
             if src == 'index.html':
                 print("Can't do a redirect for: %r" % k)
             else:
-                self.context['REDIRECTIONS'].append((src,dst))
-                
-        with codecs.open(os.path.join('new_site', 'conf.py'),
-            'w+', 'utf8') as fd:
-            fd.write(conf_template.render(**self.context))
+                redirections.append((src,dst))
+
+        return redirections
+
+
+    def write_configuration(self, filename, rendered_template):
+        with codecs.open(filename, 'w+', 'utf8') as fd:
+            fd.write(rendered_template)
+
+    def run(self, fname=None):
+        # Parse the data
+        if fname is None:
+            print("Usage: nikola import_wordpress wordpress_dump.xml")
+            return
+
+        self.url_map = {}
+        channel = self.get_channel_from_file(fname)
+        self.context = self.populate_context(channel)
+        conf_template = self.generate_base_site(self.context)
+        self.context['REDIRECTIONS'] = self.configure_redirections(self.url_map)
+
+        self.import_posts(channel)
+        self.write_urlmap_csv(os.path.join('new_site', 'url_map.csv'), self.url_map)
+        self.write_configuration(os.path.join('new_site', 'conf.py'), conf_template.render(**self.context))
+
+    @staticmethod
+    def generate_base_site(context):
+        os.system('nikola init new_site')
+        conf_template = Template(filename=os.path.join(
+            os.path.dirname(utils.__file__), 'conf.py.in'))
+
+        return conf_template
+
+    def import_posts(self, channel):
+        for item in channel.findall('item'):
+            self.import_attachment(item)
+        for item in channel.findall('item'):
+            self.import_item(item)
 
     def import_attachment(self, item):
         wp_ns = item.nsmap['wp']
@@ -178,8 +171,7 @@
             if not os.path.isdir(dst_dir):
                 os.makedirs(dst_dir)
             print("Downloading %s => %s" % (url, dst_path))
-            with open(dst_path, 'wb+') as fd:
-                fd.write(requests.get(url).content)
+            download_url_content_to_file(url, dst_path)
             dst_url = '/'.join(dst_path.split(os.sep)[2:])
             links[link] = '/' + dst_url
             links[url] = '/' + dst_url
@@ -202,7 +194,7 @@
         if not slug:  # should never happen
             print("Error converting post:", title)
             return
-            
+
         description = get_text_tag(item, 'description', '')
         post_date = get_text_tag(item,
             '{%s}post_date' % wp_ns, None)
@@ -228,43 +220,11 @@
             out_folder = 'posts'
         else:
             out_folder = 'stories'
+
         self.url_map[link] = self.context['BLOG_URL']+'/'+out_folder+'/'+slug+'.html'
-        # Write metadata
-        with codecs.open(os.path.join('new_site', out_folder, slug + '.meta'),
-            "w+", "utf8") as fd:
-            fd.write('%s\n' % title)
-            fd.write('%s\n' % slug)
-            fd.write('%s\n' % post_date)
-            fd.write('%s\n' % ','.join(tags))
-            fd.write('\n')
-            fd.write('%s\n' % description)
-        with open(os.path.join(
-            'new_site', out_folder, slug + '.wp'), "wb+") as fd:
-            if content.strip():
-                # Handle sourcecode pseudo-tags
-                content = re.sub('\[sourcecode language="([^"]+)"\]',
-                    "\n~~~~~~~~~~~~{.\\1}\n",content)
-                content = content.replace('[/sourcecode]', "\n~~~~~~~~~~~~\n")
-                doc = html.document_fromstring(content)
-                doc.rewrite_links(replacer)
-                # Replace H1 elements with H2 elements
-                for tag in doc.findall('.//h1'):
-                    if not tag.text:
-                        print("Failed to fix bad title: %r" % html.tostring(tag))
-                    else:
-                        tag.getparent().replace(tag,builder.E.h2(tag.text)) 
-                fd.write(html.tostring(doc, encoding='utf8'))
-
-    def run(self, fname=None):
-        # Parse the data
-        if fname is None:
-            print("Usage: nikola import_wordpress wordpress_dump.xml")
-            return
-
-        channel = self.get_channel_from_file(fname)
-        context = self.populate_context(channel)
-        self.generate_base_site(context)
-        self.import_posts(channel)
+
+        write_metadata(os.path.join('new_site', out_folder, slug + '.meta'), title, slug, post_date, description, tags)
+        write_content(os.path.join('new_site', out_folder, slug + '.wp'), content)
 
 
 def replacer(dst):
@@ -280,33 +240,9 @@
     else:
         return default
 
-<<<<<<< HEAD
-=======
 def download_url_content_to_file(url, dst_path):
     with open(dst_path, 'wb+') as fd:
         fd.write(requests.get(url).content)
-
-def import_attachment(item):
-    post_type = get_text_tag(item,
-                             '{http://wordpress.org/export/1.2/}post_type', 'post')
-    if post_type == 'attachment':
-        url = get_text_tag(item,
-                           '{http://wordpress.org/export/1.2/}attachment_url', 'foo')
-        link = get_text_tag(item,
-                            '{http://wordpress.org/export/1.2/}link', 'foo')
-        path = urlparse(url).path
-        dst_path = os.path.join(*(['new_site', 'files']
-                                  + list(path.split('/'))))
-        dst_dir = os.path.dirname(dst_path)
-        if not os.path.isdir(dst_dir):
-            os.makedirs(dst_dir)
-        print("Downloading %s => %s" % (url, dst_path))
-        download_url_content_to_file(url, dst_path)
-        dst_url = '/'.join(dst_path.split(os.sep)[2:])
-        links[link] = '/' + dst_url
-        links[url] = '/' + dst_url
-    return
-
 
 def write_metadata(filename, title, slug,  post_date,  description, tags):
     with codecs.open(filename, "w+", "utf8") as fd:
@@ -320,47 +256,16 @@
 def write_content(filename, content):
     with open(filename, "wb+") as fd:
         if content.strip():
-            try:
-                doc = html.document_fromstring(content)
-                doc.rewrite_links(replacer)
-                fd.write(html.tostring(doc, encoding='utf8'))
-            except:
-                import pdb
-                pdb.set_trace()
-
-def import_item(item):
-    """Takes an item from the feed and creates a post file."""
-    title = get_text_tag(item, 'title', 'NO TITLE')
-    # link is something like http://foo.com/2012/09/01/hello-world/
-    # So, take the path, utils.slugify it, and that's our slug
-    slug = utils.slugify(urlparse(get_text_tag(item, 'link', None)).path)
-    description = get_text_tag(item, 'description', '')
-    post_date = get_text_tag(item,
-                             '{http://wordpress.org/export/1.2/}post_date', None)
-    post_type = get_text_tag(item,
-                             '{http://wordpress.org/export/1.2/}post_type', 'post')
-    status = get_text_tag(item,
-                          '{http://wordpress.org/export/1.2/}status', 'publish')
-    content = get_text_tag(item,
-                           '{http://purl.org/rss/1.0/modules/content/}encoded', '')
-
-    tags = []
-    if status != 'publish':
-        tags.append('draft')
-    for tag in item.findall('category'):
-        text = tag.text
-        if text == 'Uncategorized':
-            continue
-        tags.append(text)
-
-    if post_type == 'attachment':
-        return
-    elif post_type == 'post':
-        out_folder = 'posts'
-    else:
-        out_folder = 'stories'
-
-    write_metadata(os.path.join('new_site', out_folder, slug + '.meta'),
-        title, slug, post_date, description, tags)
-    write_content(os.path.join('new_site', out_folder, slug + '.wp'), content)
->>>>>>> 58380098
+            # Handle sourcecode pseudo-tags
+            content = re.sub('\[sourcecode language="([^"]+)"\]',
+                "\n~~~~~~~~~~~~{.\\1}\n",content)
+            content = content.replace('[/sourcecode]', "\n~~~~~~~~~~~~\n")
+            doc = html.document_fromstring(content)
+            doc.rewrite_links(replacer)
+            # Replace H1 elements with H2 elements
+            for tag in doc.findall('.//h1'):
+                if not tag.text:
+                    print("Failed to fix bad title: %r" % html.tostring(tag))
+                else:
+                    tag.getparent().replace(tag,builder.E.h2(tag.text))
+            fd.write(html.tostring(doc, encoding='utf8'))