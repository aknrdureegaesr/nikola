--- conflicted
+++ resolved
@@ -43,14 +43,10 @@
         output = self.site.template_system.render_template(
             'slides.tmpl',
             None,
-<<<<<<< HEAD
-            {'content': self.content}
-=======
             {
                 'content': self.content,
                 'carousel_id': 'slides_' + uuid.uuid4().hex,
             }
->>>>>>> f6abfaa9
         )
         return [nodes.raw('', output, format='html')]
 
