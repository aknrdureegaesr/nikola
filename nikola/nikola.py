# -*- coding: utf-8 -*-
# Copyright (c) 2012 Roberto Alsina y otros.

# Permission is hereby granted, free of charge, to any
# person obtaining a copy of this software and associated
# documentation files (the "Software"), to deal in the
# Software without restriction, including without limitation
# the rights to use, copy, modify, merge, publish,
# distribute, sublicense, and/or sell copies of the
# Software, and to permit persons to whom the Software is
# furnished to do so, subject to the following conditions:
#
# The above copyright notice and this permission notice
# shall be included in all copies or substantial portions of
# the Software.
#
# THE SOFTWARE IS PROVIDED "AS IS", WITHOUT WARRANTY OF ANY
# KIND, EXPRESS OR IMPLIED, INCLUDING BUT NOT LIMITED TO THE
# WARRANTIES OF MERCHANTABILITY, FITNESS FOR A PARTICULAR
# PURPOSE AND NONINFRINGEMENT. IN NO EVENT SHALL THE AUTHORS
# OR COPYRIGHT HOLDERS BE LIABLE FOR ANY CLAIM, DAMAGES OR
# OTHER LIABILITY, WHETHER IN AN ACTION OF CONTRACT, TORT OR
# OTHERWISE, ARISING FROM, OUT OF OR IN CONNECTION WITH THE
# SOFTWARE OR THE USE OR OTHER DEALINGS IN THE SOFTWARE.

from __future__ import print_function, unicode_literals
from collections import defaultdict
from copy import copy
import glob
import os
import sys
try:
    from urlparse import urlparse, urlsplit, urljoin
except ImportError:
    from urllib.parse import urlparse, urlsplit, urljoin

import lxml.html
from yapsy.PluginManager import PluginManager

if os.getenv('DEBUG'):
    import logging
    logging.basicConfig(level=logging.DEBUG)
else:
    import logging
    logging.basicConfig(level=logging.ERROR)

from .post import Post
from . import utils
from .plugin_categories import (
    Command,
    LateTask,
    PageCompiler,
    Task,
    TemplateSystem,
)

config_changed = utils.config_changed

__all__ = ['Nikola']


class Nikola(object):

    """Class that handles site generation.

    Takes a site config as argument on creation.
    """

    def __init__(self, **config):
        """Setup proper environment for running tasks."""

        self.global_data = {}
        self.posts_per_year = defaultdict(list)
        self.posts_per_tag = defaultdict(list)
        self.timeline = []
        self.pages = []
        self._scanned = False

        # This is the default config
        # TODO: fill it
        self.config = {
            'ARCHIVE_PATH': "",
            'ARCHIVE_FILENAME': "archive.html",
            'DEFAULT_LANG': "en",
            'OUTPUT_FOLDER': 'output',
            'CACHE_FOLDER': 'cache',
            'FILES_FOLDERS': {'files': ''},
            'LISTINGS_FOLDER': 'listings',
            'ADD_THIS_BUTTONS': True,
            'INDEX_DISPLAY_POST_COUNT': 10,
            'INDEX_TEASERS': False,
            'RSS_TEASERS': True,
            'MAX_IMAGE_SIZE': 1280,
            'USE_FILENAME_AS_TITLE': True,
            'SLUG_TAG_PATH': False,
            'INDEXES_TITLE': "",
            'INDEXES_PAGES': "",
            'FILTERS': {},
            'USE_BUNDLES': True,
            'TAG_PAGES_ARE_INDEXES': False,
            'THEME': 'default',
            'COMMENTS_IN_GALLERIES': False,
            'COMMENTS_IN_STORIES': False,
            'FILE_METADATA_REGEXP': None,
<<<<<<< HEAD
            'FAVICONS': {},
=======
            'STORY_INDEX': False,
>>>>>>> 9796faf8
            'post_compilers': {
                "rest":     ['.txt', '.rst'],
                "markdown": ['.md', '.mdown', '.markdown'],
                "html": ['.html', '.htm'],
            },
        }
        self.config.update(config)
        self.config['TRANSLATIONS'] = self.config.get('TRANSLATIONS',
            {self.config['DEFAULT_LANG']: ''})

        self.THEMES = utils.get_theme_chain(self.config['THEME'])

        self.MESSAGES = utils.load_messages(self.THEMES,
            self.config['TRANSLATIONS'])

        self.plugin_manager = PluginManager(categories_filter={
            "Command": Command,
            "Task": Task,
            "LateTask": LateTask,
            "TemplateSystem": TemplateSystem,
            "PageCompiler": PageCompiler,
        })
        self.plugin_manager.setPluginInfoExtension('plugin')
        self.plugin_manager.setPluginPlaces([
            str(os.path.join(os.path.dirname(__file__), 'plugins')),
            str(os.path.join(os.getcwd(), 'plugins')),
            ])
        self.plugin_manager.collectPlugins()

        self.commands = {}
        # Activate all command plugins
        for pluginInfo in self.plugin_manager.getPluginsOfCategory("Command"):
            self.plugin_manager.activatePluginByName(pluginInfo.name)
            pluginInfo.plugin_object.set_site(self)
            pluginInfo.plugin_object.short_help = pluginInfo.description
            self.commands[pluginInfo.name] = pluginInfo.plugin_object

        # Activate all task plugins
        for pluginInfo in self.plugin_manager.getPluginsOfCategory("Task"):
            self.plugin_manager.activatePluginByName(pluginInfo.name)
            pluginInfo.plugin_object.set_site(self)

        for pluginInfo in self.plugin_manager.getPluginsOfCategory("LateTask"):
            self.plugin_manager.activatePluginByName(pluginInfo.name)
            pluginInfo.plugin_object.set_site(self)

        # set global_context for template rendering
        self.GLOBAL_CONTEXT = self.config.get('GLOBAL_CONTEXT', {})
        self.GLOBAL_CONTEXT['messages'] = self.MESSAGES
        self.GLOBAL_CONTEXT['_link'] = self.link
        self.GLOBAL_CONTEXT['rel_link'] = self.rel_link
        self.GLOBAL_CONTEXT['abs_link'] = self.abs_link
        self.GLOBAL_CONTEXT['exists'] = self.file_exists
        self.GLOBAL_CONTEXT['add_this_buttons'] = self.config[
            'ADD_THIS_BUTTONS']
        self.GLOBAL_CONTEXT['index_display_post_count'] = self.config[
            'INDEX_DISPLAY_POST_COUNT']
        self.GLOBAL_CONTEXT['use_bundles'] = self.config['USE_BUNDLES']
        self.GLOBAL_CONTEXT['favicons'] = self.config['FAVICONS']
        if 'date_format' not in self.GLOBAL_CONTEXT:
            self.GLOBAL_CONTEXT['date_format'] = '%Y-%m-%d %H:%M'

        # check if custom css exist and is not empty
        for files_path in list(self.config['FILES_FOLDERS'].keys()):
            custom_css_path = os.path.join(files_path, 'assets/css/custom.css')
            if self.file_exists(custom_css_path, not_empty=True):
                self.GLOBAL_CONTEXT['has_custom_css'] = True
                break
        else:
            self.GLOBAL_CONTEXT['has_custom_css'] = False

        # Load template plugin
        template_sys_name = utils.get_template_engine(self.THEMES)
        pi = self.plugin_manager.getPluginByName(
            template_sys_name, "TemplateSystem")
        if pi is None:
            sys.stderr.write("Error loading %s template system plugin\n"
                % template_sys_name)
            sys.exit(1)
        self.template_system = pi.plugin_object
        lookup_dirs = [os.path.join(utils.get_theme_path(name), "templates")
                       for name in self.THEMES]
        self.template_system.set_directories(lookup_dirs,
                                             self.config['CACHE_FOLDER'])

        # Load compiler plugins
        self.compilers = {}
        self.inverse_compilers = {}

        for pluginInfo in self.plugin_manager.getPluginsOfCategory(
                "PageCompiler"):
            self.compilers[pluginInfo.name] = \
                pluginInfo.plugin_object.compile_html

    def get_compiler(self, source_name):
        """Get the correct compiler for a post from `conf.post_compilers`

        To make things easier for users, the mapping in conf.py is
        compiler->[extensions], although this is less convenient for us. The
        majority of this function is reversing that dictionary and error
        checking.
        """
        ext = os.path.splitext(source_name)[1]
        try:
            compile_html = self.inverse_compilers[ext]
        except KeyError:
            # Find the correct compiler for this files extension
            langs = [lang for lang, exts in
                     list(self.config['post_compilers'].items())
                     if ext in exts]
            if len(langs) != 1:
                if len(set(langs)) > 1:
                    exit("Your file extension->compiler definition is"
                         "ambiguous.\nPlease remove one of the file extensions"
                         "from 'post_compilers' in conf.py\n(The error is in"
                         "one of %s)" % ', '.join(langs))
                elif len(langs) > 1:
                    langs = langs[:1]
                else:
                    exit("post_compilers in conf.py does not tell me how to "
                         "handle '%s' extensions." % ext)

            lang = langs[0]
            compile_html = self.compilers[lang]
            self.inverse_compilers[ext] = compile_html

        return compile_html

    def render_template(self, template_name, output_name, context):
        local_context = {}
        local_context["template_name"] = template_name
        local_context.update(self.config['GLOBAL_CONTEXT'])
        local_context.update(context)
        data = self.template_system.render_template(
            template_name, None, local_context)

        assert isinstance(output_name, bytes)
        assert output_name.startswith(self.config["OUTPUT_FOLDER"].encode('utf8'))
        url_part = output_name.decode('utf8')[len(self.config["OUTPUT_FOLDER"]) + 1:]

        # This is to support windows paths
        url_part = "/".join(url_part.split(os.sep))

        src = urljoin(self.config["BLOG_URL"], url_part)

        parsed_src = urlsplit(src)
        src_elems = parsed_src.path.split('/')[1:]

        def replacer(dst):
            # Refuse to replace links that are full URLs.
            dst_url = urlparse(dst)
            if dst_url.netloc:
                if dst_url.scheme == 'link':  # Magic link
                    dst = self.link(dst_url.netloc, dst_url.path.lstrip('/'),
                        context['lang'])
                else:
                    return dst

            # Normalize
            dst = urljoin(src, dst)
            # Avoid empty links.
            if src == dst:
                return "#"
            # Check that link can be made relative, otherwise return dest
            parsed_dst = urlsplit(dst)
            if parsed_src[:2] != parsed_dst[:2]:
                return dst

            # Now both paths are on the same site and absolute
            dst_elems = parsed_dst.path.split('/')[1:]

            i = 0
            for (i, s), d in zip(enumerate(src_elems), dst_elems):
                if s != d:
                    break
            # Now i is the longest common prefix
            result = '/'.join(['..'] * (len(src_elems) - i - 1) +
                dst_elems[i:])

            if not result:
                result = "."

            # Don't forget the fragment (anchor) part of the link
            if parsed_dst.fragment:
                result += "#" + parsed_dst.fragment

            assert result, (src, dst, i, src_elems, dst_elems)

            return result

        try:
            os.makedirs(os.path.dirname(output_name))
        except:
            pass
        doc = lxml.html.document_fromstring(data)
        doc.rewrite_links(replacer)
        data = b'<!DOCTYPE html>' + lxml.html.tostring(doc, encoding='utf8')
        with open(output_name, "wb+") as post_file:
            post_file.write(data)

    def path(self, kind, name, lang, is_link=False):
        """Build the path to a certain kind of page.

        kind is one of:

        * tag_index (name is ignored)
        * tag (and name is the tag name)
        * tag_rss (name is the tag name)
        * archive (and name is the year, or None for the main archive index)
        * index (name is the number in index-number)
        * rss (name is ignored)
        * gallery (name is the gallery name)
        * listing (name is the source code file name)
        * post_path (name is 1st element in a post_pages tuple)

        The returned value is always a path relative to output, like
        "categories/whatever.html"

        If is_link is True, the path is absolute and uses "/" as separator
        (ex: "/archive/index.html").
        If is_link is False, the path is relative to output and uses the
        platform's separator.
        (ex: "archive\\index.html")
        """

        path = []

        if kind == "tag_index":
            path = [_f for _f in [self.config['TRANSLATIONS'][lang],
            self.config['TAG_PATH'], 'index.html'] if _f]
        elif kind == "tag":
            if self.config['SLUG_TAG_PATH']:
                name = utils.slugify(name)
            path = [_f for _f in [self.config['TRANSLATIONS'][lang],
            self.config['TAG_PATH'], name + ".html"] if _f]
        elif kind == "tag_rss":
            if self.config['SLUG_TAG_PATH']:
                name = utils.slugify(name)
            path = [_f for _f in [self.config['TRANSLATIONS'][lang],
            self.config['TAG_PATH'], name + ".xml"] if _f]
        elif kind == "index":
            if name > 0:
                path = [_f for _f in [self.config['TRANSLATIONS'][lang],
                self.config['INDEX_PATH'], 'index-%s.html' % name] if _f]
            else:
                path = [_f for _f in [self.config['TRANSLATIONS'][lang],
                self.config['INDEX_PATH'], 'index.html'] if _f]
        elif kind == "post_path":
            path = [_f for _f in [self.config['TRANSLATIONS'][lang],
                os.path.dirname(name) , "index.html"] if _f]            
        elif kind == "rss":
            path = [_f for _f in [self.config['TRANSLATIONS'][lang],
            self.config['RSS_PATH'], 'rss.xml'] if _f]
        elif kind == "archive":
            if name:
                path = [_f for _f in [self.config['TRANSLATIONS'][lang],
                self.config['ARCHIVE_PATH'], name, 'index.html'] if _f]
            else:
                path = [_f for _f in [self.config['TRANSLATIONS'][lang],
                self.config['ARCHIVE_PATH'], self.config['ARCHIVE_FILENAME']] if _f]
        elif kind == "gallery":
            path = [_f for _f in [self.config['GALLERY_PATH'], name, 'index.html'] if _f]
        elif kind == "listing":
            path = [_f for _f in [self.config['LISTINGS_FOLDER'], name + '.html'] if _f]
        if is_link:
            return '/' + ('/'.join(path))
        else:
            return os.path.join(*path)

    def link(self, *args):
        return self.path(*args, is_link=True)

    def abs_link(self, dst):
        # Normalize
        dst = urljoin(self.config['BLOG_URL'], dst)

        return urlparse(dst).path

    def rel_link(self, src, dst):
        # Normalize
        src = urljoin(self.config['BLOG_URL'], src)
        dst = urljoin(src, dst)
        # Avoid empty links.
        if src == dst:
            return "#"
        # Check that link can be made relative, otherwise return dest
        parsed_src = urlsplit(src)
        parsed_dst = urlsplit(dst)
        if parsed_src[:2] != parsed_dst[:2]:
            return dst
        # Now both paths are on the same site and absolute
        src_elems = parsed_src.path.split('/')[1:]
        dst_elems = parsed_dst.path.split('/')[1:]
        i = 0
        for (i, s), d in zip(enumerate(src_elems), dst_elems):
            if s != d:
                break
        else:
            i += 1
        # Now i is the longest common prefix
        return '/'.join(['..'] * (len(src_elems) - i - 1) + dst_elems[i:])

    def file_exists(self, path, not_empty=False):
        """Returns True if the file exists. If not_empty is True,
        it also has to be not empty."""
        exists = os.path.exists(path)
        if exists and not_empty:
            exists = os.stat(path).st_size > 0
        return exists

    def gen_tasks(self):
        task_dep = []
        for pluginInfo in self.plugin_manager.getPluginsOfCategory("Task"):
            for task in pluginInfo.plugin_object.gen_tasks():
                yield task
            if pluginInfo.plugin_object.is_default:
                task_dep.append(pluginInfo.plugin_object.name)

        for pluginInfo in self.plugin_manager.getPluginsOfCategory("LateTask"):
            for task in pluginInfo.plugin_object.gen_tasks():
                yield task
            if pluginInfo.plugin_object.is_default:
                task_dep.append(pluginInfo.plugin_object.name)

        yield {
            'name': b'all',
            'actions': None,
            'clean': True,
            'task_dep': task_dep
        }

    def scan_posts(self):
        """Scan all the posts."""
        if not self._scanned:
            print("Scanning posts", end='')
            targets = set([])
            for wildcard, destination, template_name, use_in_feeds in \
                    self.config['post_pages']:
                print(".", end='')
                base_len = len(destination.split(os.sep))
                dirname = os.path.dirname(wildcard)
                for dirpath, _, _ in os.walk(dirname):
                    dir_glob = os.path.join(dirpath, os.path.basename(wildcard))
                    dest_dir = os.path.join(*([destination] + dirpath.split(os.sep)[base_len:]))
                    for base_path in glob.glob(dir_glob):
                        post = Post(
                            base_path,
                            self.config['CACHE_FOLDER'],
                            dest_dir,
                            use_in_feeds,
                            self.config['TRANSLATIONS'],
                            self.config['DEFAULT_LANG'],
                            self.config['BLOG_URL'],
                            self.MESSAGES,
                            template_name,
                            self.config['FILE_METADATA_REGEXP'])
                        for lang, langpath in list(self.config['TRANSLATIONS'].items()):
                            dest = (destination, langpath, dir_glob, post.pagenames[lang])
                            if dest in targets:
                                raise Exception(
                                    'Duplicated output path %r in post %r' %
                                    (post.pagenames[lang], base_path))
                            targets.add(dest)
                        self.global_data[post.post_name] = post
                        if post.use_in_feeds:
                            self.posts_per_year[
                                str(post.date.year)].append(post.post_name)
                            for tag in post.tags:
                                self.posts_per_tag[tag].append(post.post_name)
                        else:
                            self.pages.append(post)
            for name, post in list(self.global_data.items()):
                self.timeline.append(post)
            self.timeline.sort(key=lambda p: p.date)
            self.timeline.reverse()
            post_timeline = [p for p in self.timeline if p.use_in_feeds]
            for i, p in enumerate(post_timeline[1:]):
                p.next_post = post_timeline[i]
            for i, p in enumerate(post_timeline[:-1]):
                p.prev_post = post_timeline[i + 1]
            self._scanned = True
            print("done!")

    def generic_page_renderer(self, lang, post, filters):
        """Render post fragments to final HTML pages."""
        context = {}
        deps = post.deps(lang) + \
            self.template_system.template_deps(post.template_name)
        context['post'] = post
        context['lang'] = lang
        context['title'] = post.title(lang)
        context['description'] = post.description(lang)
        context['permalink'] = post.permalink(lang)
        context['page_list'] = self.pages
        if post.use_in_feeds:
            context['enable_comments'] = True
        else:
            context['enable_comments'] = self.config['COMMENTS_IN_STORIES']
        output_name = os.path.join(self.config['OUTPUT_FOLDER'], post.destination_path(lang)).encode('utf8')
        deps_dict = copy(context)
        deps_dict.pop('post')
        if post.prev_post:
            deps_dict['PREV_LINK'] = [post.prev_post.permalink(lang)]
        if post.next_post:
            deps_dict['NEXT_LINK'] = [post.next_post.permalink(lang)]
        deps_dict['OUTPUT_FOLDER'] = self.config['OUTPUT_FOLDER']
        deps_dict['TRANSLATIONS'] = self.config['TRANSLATIONS']
        deps_dict['global'] = self.config['GLOBAL_CONTEXT']
        deps_dict['comments'] = context['enable_comments']

        task = {
            'name': output_name,
            'file_dep': deps,
            'targets': [output_name],
            'actions': [(self.render_template,
                [post.template_name, output_name, context])],
            'clean': True,
            'uptodate': [config_changed(deps_dict)],
        }

        yield utils.apply_filters(task, filters)

    def generic_post_list_renderer(self, lang, posts,
        output_name, template_name, filters, extra_context):
        """Renders pages with lists of posts."""

        # This is a name on disk, has to be bytes
        assert isinstance(output_name, bytes)

        deps = self.template_system.template_deps(template_name)
        for post in posts:
            deps += post.deps(lang)
        context = {}
        context["posts"] = posts
        context["title"] = self.config['BLOG_TITLE']
        context["description"] = self.config['BLOG_DESCRIPTION']
        context["lang"] = lang
        context["prevlink"] = None
        context["nextlink"] = None
        context.update(extra_context)
        deps_context = copy(context)
        deps_context["posts"] = [(p.titles[lang], p.permalink(lang))
            for p in posts]
        deps_context["global"] = self.config['GLOBAL_CONTEXT']
        task = {
            'name': output_name,
            'targets': [output_name],
            'file_dep': deps,
            'actions': [(self.render_template,
                [template_name, output_name, context])],
            'clean': True,
            'uptodate': [config_changed(deps_context)]
        }

        return utils.apply_filters(task, filters)<|MERGE_RESOLUTION|>--- conflicted
+++ resolved
@@ -102,11 +102,8 @@
             'COMMENTS_IN_GALLERIES': False,
             'COMMENTS_IN_STORIES': False,
             'FILE_METADATA_REGEXP': None,
-<<<<<<< HEAD
+            'STORY_INDEX': False,
             'FAVICONS': {},
-=======
-            'STORY_INDEX': False,
->>>>>>> 9796faf8
             'post_compilers': {
                 "rest":     ['.txt', '.rst'],
                 "markdown": ['.md', '.mdown', '.markdown'],
