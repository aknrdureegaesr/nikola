--- conflicted
+++ resolved
@@ -584,13 +584,8 @@
             dirname = os.path.dirname(wildcard)
             for dirpath, _, _ in os.walk(dirname):
                 dir_glob = os.path.join(dirpath, os.path.basename(wildcard))
-<<<<<<< HEAD
-                dest_dir = os.path.join(destination,
-                                        os.path.relpath(dirpath, dirname))
-=======
                 dest_dir = os.path.normpath(os.path.join(destination,
                                             os.path.relpath(dirpath, dirname)))
->>>>>>> ec96d426
                 for base_path in glob.glob(dir_glob):
                     post = Post(
                         base_path,
@@ -599,11 +594,7 @@
                         use_in_feeds,
                         self.config['TRANSLATIONS'],
                         self.config['DEFAULT_LANG'],
-<<<<<<< HEAD
-                        self.config['BLOG_URL'],
-=======
                         self.config['BASE_URL'],
->>>>>>> ec96d426
                         self.MESSAGES,
                         template_name,
                         self.config['FILE_METADATA_REGEXP'],
